--- conflicted
+++ resolved
@@ -27,12 +27,8 @@
   template:
     metadata:
       labels:
-<<<<<<< HEAD
-        copper: ekiden-token-key-manager
+        copper: ekiden-token-node-dummy
         app: ekiden
-=======
-        copper: ekiden-token-node-dummy
->>>>>>> c9f4d905
     spec:
       containers:
         - name: ekiden-node-dummy
